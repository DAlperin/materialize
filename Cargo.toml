[workspace]
members = [
    "misc/bazel/cargo-gazelle",
    "src/adapter",
    "src/adapter-types",
    "src/alloc",
    "src/alloc-default",
    "src/arrow-util",
    "src/audit-log",
    "src/avro",
    "src/aws-secrets-controller",
    "src/aws-util",
    "src/balancerd",
    "src/build-info",
    "src/build-tools",
    "src/catalog",
    "src/catalog-debug",
    "src/catalog-protos",
    "src/ccsr",
    "src/cloud-api",
    "src/cloud-provider",
    "src/cloud-resources",
    "src/cluster",
    "src/cluster-client",
    "src/clusterd",
    "src/compute",
    "src/compute-client",
    "src/compute-types",
    "src/controller",
    "src/controller-types",
    "src/durable-cache",
    "src/dyncfg",
    "src/dyncfg-launchdarkly",
    "src/dyncfgs",
    "src/environmentd",
    "src/expr",
    "src/expr-derive",
    "src/expr-derive-impl",
    "src/expr-parser",
    "src/expr-test-util",
    "src/fivetran-destination",
    "src/frontegg-auth",
    "src/frontegg-client",
    "src/frontegg-mock",
    "src/http-util",
    "src/interchange",
    "src/kafka-util",
    "src/license-keys",
    "src/lowertest",
    "src/lowertest-derive",
    "src/lsp-server",
    "src/materialized",
    "src/materialized",
    "src/metabase",
    "src/metrics",
    "src/mysql-util",
    "src/mz",
    "src/mz-debug",
    "src/npm",
    "src/orchestrator",
    "src/orchestrator-kubernetes",
    "src/orchestrator-process",
    "src/orchestrator-tracing",
    "src/orchestratord",
    "src/ore",
    "src/ore-build",
    "src/ore-proc",
    "src/persist",
    "src/persist-cli",
    "src/persist-client",
    "src/persist-proc",
    "src/persist-types",
    "src/pgcopy",
    "src/pgrepr",
    "src/pgrepr-consts",
    "src/pgtest",
    "src/pgtz",
    "src/pgwire",
    "src/pgwire-common",
    "src/postgres-client",
    "src/postgres-util",
    "src/prof",
    "src/prof-http",
    "src/proto",
    "src/regexp",
    "src/repr",
    "src/repr-test-util",
    "src/rocksdb",
    "src/rocksdb-types",
    "src/s3-datagen",
    "src/secrets",
    "src/segment",
    "src/server-core",
    "src/service",
    "src/sql",
    "src/sql-lexer",
    "src/sql-parser",
    "src/sql-pretty",
    "src/sql-server-util",
    "src/sqllogictest",
    "src/ssh-util",
    "src/storage",
    "src/storage-client",
    "src/storage-controller",
    "src/storage-operators",
    "src/storage-types",
    "src/testdrive",
    "src/timely-util",
    "src/timestamp-oracle",
    "src/tls-util",
    "src/tracing",
    "src/transform",
    "src/txn-wal",
    "src/walkabout",
    "src/workspace-hack",
    "test/metabase/smoketest",
    "test/test-util",
<<<<<<< HEAD
    "src/regexp",
    "misc/bazel/cargo-gazelle",
    "src/auth",
=======
>>>>>>> 86e19771
]

# We make all members of the workspace default members, *except* for a few
# specifically chosen exceptions. This is enforced by the linter. See
# misc/python/materialize/cli/lint-cargo.py for the list of exceptions.
#
# Unfortunately Cargo does not provide a more elegant way to express exclusions
# from the workspace's default members.
default-members = [
    "misc/bazel/cargo-gazelle",
    "src/adapter",
    "src/adapter-types",
    "src/alloc",
    "src/arrow-util",
    "src/audit-log",
    "src/avro",
    "src/aws-secrets-controller",
    "src/aws-util",
    "src/balancerd",
    "src/build-info",
    "src/build-tools",
    "src/catalog",
    "src/catalog-debug",
    "src/catalog-protos",
    "src/ccsr",
    "src/cloud-api",
    "src/cloud-provider",
    "src/cloud-resources",
    "src/cluster",
    "src/cluster-client",
    "src/clusterd",
    "src/compute",
    "src/compute-client",
    "src/compute-types",
    "src/controller",
    "src/controller-types",
    "src/durable-cache",
    "src/dyncfg",
    "src/dyncfg-launchdarkly",
    "src/dyncfgs",
    "src/environmentd",
    "src/expr",
    "src/expr-derive",
    "src/expr-derive-impl",
    "src/expr-parser",
    "src/expr-test-util",
    "src/frontegg-auth",
    "src/frontegg-client",
    "src/frontegg-mock",
    "src/http-util",
    "src/interchange",
    "src/kafka-util",
    "src/license-keys",
    "src/lowertest",
    "src/lowertest-derive",
    "src/lsp-server",
    "src/materialized",
    "src/metabase",
    "src/metrics",
    "src/mysql-util",
    "src/mz",
    "src/mz-debug",
    "src/npm",
    "src/orchestrator",
    "src/orchestrator-kubernetes",
    "src/orchestrator-process",
    "src/orchestrator-tracing",
    "src/orchestratord",
    "src/ore",
    "src/ore-build",
    "src/ore-proc",
    "src/persist",
    "src/persist-cli",
    "src/persist-client",
    "src/persist-proc",
    "src/persist-types",
    "src/pgcopy",
    "src/pgrepr",
    "src/pgrepr-consts",
    "src/pgtest",
    "src/pgtz",
    "src/pgwire",
    "src/pgwire-common",
    "src/postgres-client",
    "src/postgres-util",
    "src/prof",
    "src/prof-http",
    "src/proto",
    "src/regexp",
    "src/repr",
    "src/repr-test-util",
    "src/rocksdb",
    "src/rocksdb-types",
    "src/s3-datagen",
    "src/secrets",
    "src/segment",
    "src/server-core",
    "src/service",
    "src/sql",
    "src/sql-lexer",
    "src/sql-parser",
    "src/sql-pretty",
    "src/sql-server-util",
    "src/sqllogictest",
    "src/ssh-util",
    "src/storage",
    "src/storage-client",
    "src/storage-controller",
    "src/storage-operators",
    "src/storage-types",
    "src/testdrive",
    "src/timely-util",
    "src/timestamp-oracle",
    "src/tls-util",
    "src/tracing",
    "src/transform",
    "src/txn-wal",
    "src/walkabout",
    "src/workspace-hack",
    "test/metabase/smoketest",
    "test/test-util",
    "src/auth",
]

exclude = [
    # All WASM crates are split into their own workspace to avoid needles cache
    #  invalidations for the core Mz crates.
    "misc/wasm/*",
    # Ignore any Rust dependencies that python packages might pull in.
    "misc/python/venv/*",
]

# Use Cargo's new feature resolver, which can handle target-specific features.
# Explicit opt-in is required even with the 2021 edition because we use a
# virtual workspace.
# See: https://blog.rust-lang.org/2021/03/25/Rust-1.51.0.html#cargos-new-feature-resolver
resolver = "2"

[workspace.package]
edition = "2021"
rust-version = "1.83.0"

[profile.dev]
split-debuginfo = "unpacked"

[profile.dev.package]
# Compile the backtrace crate and its dependencies with all optimizations, even
# in dev builds, since otherwise backtraces can take 20s+ to symbolize. With
# optimizations enabled, symbolizing a backtrace takes less than 1s.
addr2line = { opt-level = 3 }
adler = { opt-level = 3 }
backtrace = { opt-level = 3 }
gimli = { opt-level = 3 }
miniz_oxide = { opt-level = 3 }
object = { opt-level = 3 }
rustc-demangle = { opt-level = 3 }
timely = { opt-level = 3 }
differential-dataflow = { opt-level = 3 }
mz-compute = { opt-level = 3 }
mz-transform = { opt-level = 3 }

# Recommended by insta
insta = { opt-level = 3 }
similar = { opt-level = 3 }

[profile.release]
# Compile time seems similar to "lto = false", runtime ~10% faster
lto = "thin"

# Emit full debug info, allowing us to easily analyze core dumps from
# staging (and, in an emergency, also prod).
#
# This does not negatively impact the sizes of the main binaries
# (clusterd and environmentd), since we split the debuginfo from those
# and ship it separately to an s3 bucket before building their
# docker containers.
debug = 2

[profile.optimized]
inherits = "release"
lto = "off"
debug = false
incremental = true

# IMPORTANT: when patching a dependency, you should only depend on "main",
# "master", or an upstream release branch (e.g., "v7.x"). Do *not* depend on a
# feature/patch branch (e.g., "fix-thing" or "pr-1234"). Feature/patch branches
# tend to get rewritten or disappear (e.g., because a PR is force pushed or gets
# merged), after which point it becomes impossible to build that historical
# version of Materialize.
[patch.crates-io]
# Waiting on https://github.com/sfackler/rust-postgres/pull/752.
postgres = { git = "https://github.com/MaterializeInc/rust-postgres" }
tokio-postgres = { git = "https://github.com/MaterializeInc/rust-postgres" }
postgres-protocol = { git = "https://github.com/MaterializeInc/rust-postgres" }
postgres-replication = { git = "https://github.com/MaterializeInc/rust-postgres" }
postgres-types = { git = "https://github.com/MaterializeInc/rust-postgres" }
postgres-openssl = { git = "https://github.com/MaterializeInc/rust-postgres" }
postgres_array = { git = "https://github.com/MaterializeInc/rust-postgres-array" }

# Waiting on https://github.com/MaterializeInc/serde-value/pull/35.
serde-value = { git = "https://github.com/MaterializeInc/serde-value.git" }

# Waiting on https://github.com/MaterializeInc/tracing/pull/1 to be submitted
# upstream.
tracing-opentelemetry = { git = "https://github.com/MaterializeInc/tracing-opentelemetry.git" }

# Waiting for resolution of https://github.com/launchdarkly/rust-server-sdk/issues/116
launchdarkly-server-sdk = { git = "https://github.com/MaterializeInc/rust-server-sdk", rev = "23666d095c39adc53a151969c1aa1e1ec484f3e6" }

# Waiting on https://github.com/edenhill/librdkafka/pull/4051.
rdkafka = { git = "https://github.com/MaterializeInc/rust-rdkafka.git" }
rdkafka-sys = { git = "https://github.com/MaterializeInc/rust-rdkafka.git" }

# Removes dependencies required for WASM support that create duplicated deps.
reqwest-middleware = { git = "https://github.com/MaterializeInc/reqwest-middleware.git" }
reqwest-retry = { git = "https://github.com/MaterializeInc/reqwest-middleware.git" }

# Need to upstream a few PRs related to test builders.
#
# Note: All changes in our fork of tiberius should be pushed to the `mz_changes` branch.
tiberius = { git = "https://github.com/MaterializeInc/tiberius", rev = "06423ac498a78ba2a1df8fd595208e6bdf0d5939" }

# BEGIN LINT CONFIG
# DO NOT EDIT. Automatically generated by bin/gen-lints.
[workspace.lints.rust]
unknown_lints = "allow"
non_local_definitions = "allow"
unexpected_cfgs = { level = "warn", check-cfg = ['cfg(bazel, stamped, coverage, nightly_doc_features, release, tokio_unstable)'] }

[workspace.lints.rustdoc]
unportable_markdown = "allow"

[workspace.lints.clippy]
style = { level = "allow", priority = -1 }
complexity = { level = "allow", priority = -1 }
large_enum_variant = { level = "allow", priority = 0 }
mutable_key_type = { level = "allow", priority = 0 }
stable_sort_primitive = { level = "allow", priority = 0 }
map_entry = { level = "allow", priority = 0 }
box_default = { level = "allow", priority = 0 }
drain_collect = { level = "allow", priority = 0 }
bool_comparison = "warn"
clone_on_ref_ptr = "warn"
no_effect = "warn"
unnecessary_unwrap = "warn"
dbg_macro = "warn"
todo = "warn"
zero_prefixed_literal = "warn"
borrowed_box = "warn"
deref_addrof = "warn"
double_must_use = "warn"
double_parens = "warn"
extra_unused_lifetimes = "warn"
needless_borrow = "warn"
needless_question_mark = "warn"
needless_return = "warn"
redundant_pattern = "warn"
redundant_slicing = "warn"
redundant_static_lifetimes = "warn"
single_component_path_imports = "warn"
unnecessary_cast = "warn"
useless_asref = "warn"
useless_conversion = "warn"
builtin_type_shadow = "warn"
duplicate_underscore_argument = "warn"
double_neg = "warn"
unnecessary_mut_passed = "warn"
wildcard_in_or_patterns = "warn"
crosspointer_transmute = "warn"
excessive_precision = "warn"
panicking_overflow_checks = "warn"
as_conversions = "warn"
match_overlapping_arm = "warn"
zero_divided_by_zero = "warn"
must_use_unit = "warn"
suspicious_assignment_formatting = "warn"
suspicious_else_formatting = "warn"
suspicious_unary_op_formatting = "warn"
mut_mutex_lock = "warn"
print_literal = "warn"
same_item_push = "warn"
useless_format = "warn"
write_literal = "warn"
redundant_closure = "warn"
redundant_closure_call = "warn"
unnecessary_lazy_evaluations = "warn"
partialeq_ne_impl = "warn"
redundant_field_names = "warn"
transmutes_expressible_as_ptr_casts = "warn"
unused_async = "warn"
disallowed_methods = "warn"
disallowed_macros = "warn"
disallowed_types = "warn"
from_over_into = "warn"
mod_module_files = "warn"
needless_pass_by_ref_mut = "warn"
borrow_interior_mutable_const = "warn"
# END LINT CONFIG<|MERGE_RESOLUTION|>--- conflicted
+++ resolved
@@ -7,6 +7,7 @@
     "src/alloc-default",
     "src/arrow-util",
     "src/audit-log",
+    "src/auth",
     "src/avro",
     "src/aws-secrets-controller",
     "src/aws-util",
@@ -115,12 +116,6 @@
     "src/workspace-hack",
     "test/metabase/smoketest",
     "test/test-util",
-<<<<<<< HEAD
-    "src/regexp",
-    "misc/bazel/cargo-gazelle",
-    "src/auth",
-=======
->>>>>>> 86e19771
 ]
 
 # We make all members of the workspace default members, *except* for a few
