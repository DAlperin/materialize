--- conflicted
+++ resolved
@@ -753,16 +753,10 @@
     /// ID of a schema that has since been deprecated and exists only to cleanly roundtrip.
     pub deprecated_schema_id: Option<SchemaId>,
 
-    /// If bloom filters are enabled then a bloom filter we be available for the part to
-    /// determine if a primary key is in the `HollowBatchPart`.
-<<<<<<< HEAD
-    pub bloom_filter: Option<Vec<BloomFilter>>,
-=======
     /// BloomFilter stored next to (offset, size, footer_offset) of the row group.
     pub bloom_filter: Option<Vec<(BloomFilter, (usize, usize))>>,
     /// The offset and size of the parquet footer in the blob.
     pub parquet_footer: Option<(usize, usize)>,
->>>>>>> e8560d74
 }
 
 /// A [Batch] but with the updates themselves stored externally.
