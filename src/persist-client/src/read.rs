--- conflicted
+++ resolved
@@ -1044,39 +1044,6 @@
             as_of: as_of.clone(),
         };
 
-<<<<<<< HEAD
-        let consolidator = {
-            let mut consolidator = Consolidator::new(
-                context,
-                shard_id,
-                StructuredSort::new(schemas.clone()),
-                blob,
-                metrics,
-                shard_metrics,
-                read_metrics,
-                filter,
-                None,
-                COMPACTION_MEMORY_BOUND_BYTES.get(persist_cfg),
-            );
-            for batch in batches {
-                for (meta, run) in batch.runs() {
-                    consolidator.enqueue_run(
-                        &batch.desc,
-                        meta,
-                        run.into_iter()
-                            .filter(|p| should_fetch_part(p.stats()))
-                            .cloned(),
-                    );
-                }
-            }
-            CursorConsolidator::Structured {
-                consolidator,
-                // This default may end up consolidating more records than previously
-                // for cases like fast-path peeks, where only the first few entries are used.
-                // If this is a noticeable performance impact, thread the max-len in from the caller.
-                max_len: persist_cfg.compaction_yield_after_n_updates,
-                max_bytes: BLOB_TARGET_SIZE.get(persist_cfg).max(1),
-=======
         let mut consolidator = Consolidator::new(
             context,
             shard_id,
@@ -1086,6 +1053,7 @@
             shard_metrics,
             read_metrics,
             filter,
+            None,
             memory_budget_bytes,
         );
         for batch in batches {
@@ -1097,7 +1065,6 @@
                         .filter(|p| should_fetch_part(p.stats()))
                         .cloned(),
                 );
->>>>>>> dd7400b9
             }
         }
         // This default may end up consolidating more records than previously
