--- conflicted
+++ resolved
@@ -42,16 +42,16 @@
     s.serialize_bytes(filter.get_bitset().as_slice())
 }
 
-<<<<<<< HEAD
+
 pub fn bloom_filter_from_bytes(bytes: &[u8]) -> BloomFilter {
     let sbbf = Sbbf::new(bytes);
     BloomFilter::new(sbbf)
-=======
+}
+
 /// Encode a given type as Parquet would.
 ///
 /// Allows you to check if a given type is present in a bloom filter.
 pub trait AsParquetBytes {
     /// Encode self into the provided buffer as it would be encoded in Parquet.
     fn encode_into(&self, buf: &mut Vec<u8>);
->>>>>>> 83460235
 }